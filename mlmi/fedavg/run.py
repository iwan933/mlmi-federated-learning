import argparse
import math
import random
from typing import Dict, List, Optional

import numpy as np
from sklearn.model_selection import ParameterGrid

import torch
from pytorch_lightning.loggers import LightningLoggerBase
from torch import Tensor, optim
from torch.distributions import Categorical
from torch.utils import data as data

from mlmi.fedavg.data import scratch_data, select_random_fed_dataset_partitions
from mlmi.selectors import sample_randomly_by_fraction
from mlmi.struct import ClusterArgs, ExperimentContext, FederatedDatasetData
from mlmi.clustering import RandomClusterPartitioner, GradientClusterPartitioner
from mlmi.log import getLogger
from mlmi.fedavg.femnist import load_femnist_dataset
from mlmi.fedavg.model import FedAvgClient, FedAvgServer, CNNLightning
from mlmi.fedavg.util import load_fedavg_hierarchical_cluster_configuration, \
    load_fedavg_hierarchical_cluster_model_state, load_fedavg_state, run_fedavg_round, \
    save_fedavg_hierarchical_cluster_configuration, save_fedavg_hierarchical_cluster_model_state, save_fedavg_state
from mlmi.struct import ModelArgs, TrainArgs, OptimizerArgs
from mlmi.settings import REPO_ROOT
from mlmi.utils import create_tensorboard_logger, evaluate_global_model, fix_random_seeds, evaluate_local_models

logger = getLogger(__name__)


def add_args(parser: argparse.ArgumentParser):
    parser.add_argument('--hierarchical', dest='hierarchical', action='store_const',
                        const=True, default=True)
    parser.add_argument('--search-grid', dest='search_grid', action='store_const',
                        const=True, default=False)
    parser.add_argument('--cifar10', dest='cifar10', action='store_const',
                        const=True, default=False)
    parser.add_argument('--cifar100', dest='cifar100', action='store_const',
                        const=True, default=False)
    parser.add_argument('--log-data-distribution', dest='log_data_distribution', action='store_const',
                        const=True, default=False)
    parser.add_argument('--no-model-reuse', dest='load_last_state', action='store_const',
                        const=False, default=False)
    parser.add_argument('--scratch-data', dest='scratch_data', action='store_const',
                        const=True, default=False)
    parser.add_argument('--max-last', type=int, dest='max_last', default=-1)


def log_loss_and_acc(model_name: str, loss: torch.Tensor, acc: torch.Tensor, experiment_logger: LightningLoggerBase,
                     global_step: int):
    """
    Logs the loss and accuracy in an histogram as well as scalar
    :param model_name: name for logging
    :param loss: loss tensor
    :param acc: acc tensor
    :param experiment_logger: lightning logger
    :param global_step: global step
    :return:
    """
    experiment_logger.experiment.add_histogram('test/acc/{}'.format(model_name), acc, global_step=global_step)
    experiment_logger.experiment.add_scalar('test/acc/{}/mean'.format(model_name), torch.mean(acc),
                                            global_step=global_step)

    for x in loss:
        if torch.isnan(x) or torch.isinf(x):
            return
    experiment_logger.experiment.add_histogram('test/loss/{}'.format(model_name), loss, global_step=global_step)
    experiment_logger.experiment.add_scalar('test/loss/{}/mean'.format(model_name), torch.mean(loss),
                                            global_step=global_step)

def log_goal_test_acc(model_name: str, clients: Optional[List['FedAvgClient']], acc: torch.Tensor, experiment_logger: LightningLoggerBase, global_step: int):
    num_clients_goal = 0
    for num_clients in range(len(clients)):
        if acc[num_clients] >= 0.99:
            num_clients_goal += 1
    clients_goal_acc_percentage = num_clients_goal/len(clients)
    experiment_logger.experiment.add_scalar('Clients reaching goal acc of {}'.format(model_name), clients_goal_acc_percentage, global_step=0)

def initialize_clients(context: ExperimentContext, initial_model_state: Dict[str, Tensor]):
    clients = []
    logger.debug('... creating total of {} clients'.format(len(context.dataset.train_data_local_dict.items())))
    for i, (c, dataset) in enumerate(context.dataset.train_data_local_dict.items()):
        client = FedAvgClient(str(c), context.model_args, context, context.dataset.train_data_local_dict[c],
                              context.dataset.data_local_train_num_dict[c], context.dataset.test_data_local_dict[c],
                              context.dataset.data_local_test_num_dict[c], context.experiment_logger)
        client.overwrite_model_state(initial_model_state)
        clients.append(client)
        if (i + 1) % 50 == 0:
            logger.debug('... created {}/{}'.format(i + 1, len(context.dataset.train_data_local_dict.items())))
    return clients


def log_data_distribution(dataset: FederatedDatasetData, experiment_logger: LightningLoggerBase):
    num_partitions = len(dataset.train_data_local_dict.items())
    num_train_samples = []
    num_different_labels = []
    entropy_per_partition = []

    logger.debug('... extracting dataset distributions')
    for i, (c, dataloader) in enumerate(dataset.train_data_local_dict.items()):
        local_labels = None
        num_all_samples = 0
        for x, y in dataloader:
            num_all_samples += x.shape[0]
            if local_labels is None:
                local_labels = y
            else:
                local_labels = torch.cat((local_labels, y), dim=0)
        unique_labels, counts = torch.unique(local_labels, return_counts=True)
        entropy = Categorical(probs=counts / counts.sum()).entropy()
        num_different_labels.append(len(unique_labels))
        num_train_samples.append(num_all_samples)
        entropy_per_partition.append(entropy)

        if (i + 1) % 50 == 0:
            logger.debug('... extracted {}/{} partitions'.format(i + 1, num_partitions))

    experiment_logger.experiment.add_histogram('distribution/sample_num', Tensor(num_train_samples),
                                               global_step=0)
    experiment_logger.experiment.add_histogram('distribution/labels_num', Tensor(num_different_labels),
                                               global_step=0)
    experiment_logger.experiment.add_histogram('distribution/entropy', Tensor(entropy_per_partition),
                                               global_step=0)


def run_fedavg(context: ExperimentContext, num_rounds: int, save_states: bool,
               initial_model_state: Optional[Dict[str, Tensor]] = None, clients: Optional[List['FedAvgClient']] = None,
               server: Optional['FedAvgServer'] = None, start_round=0):
    assert (server is None and clients is None) or (server is not None and clients is not None)

    if clients is None or server is None:
        logger.info('initializing server ...')
        server = FedAvgServer('initial_server', context.model_args, context)
        if initial_model_state is not None:
            server.overwrite_model_state(initial_model_state)
        logger.info('initializing clients ...')
        clients = initialize_clients(context, server.model.state_dict())

    if start_round + 1 > num_rounds:
        return server, clients

    num_train_samples = [client.num_train_samples for client in clients]
    num_total_samples = sum(num_train_samples)
    logger.info(f'... copied {num_total_samples} data samples in total')

    for i in range(start_round, num_rounds):
        logger.info('sampling clients ...')
        round_participants = sample_randomly_by_fraction(clients, context.client_fraction)
        num_samples = [c.num_train_samples for c in round_participants]
        logger.info(f'... sampled {len(round_participants)} at fraction: {context.client_fraction:.2f}')
        logger.info(f'starting training round {i + 1} ...')
        # train and aggregate over fraction
        run_fedavg_round(server, round_participants, context.train_args, num_train_samples=num_samples)
        # test over all clients
        result = evaluate_global_model(global_model_participant=server, participants=clients)
        # log and save
        if save_states:
            save_fedavg_state(context, i, server.model.state_dict())
        log_loss_and_acc('global_model', result.get('test/loss'), result.get('test/acc'), context.experiment_logger, i)
        logger.info('... finished training round')
    return server, clients


def run_fedavg_hierarchical(context: ExperimentContext, num_rounds_init: int, num_rounds_cluster: int,
                            restore_clustering=False):
    assert context.cluster_args is not None, 'Please set cluster args to run hierarchical experiment'

    saved_model_state = load_fedavg_state(context, num_rounds_init - 1)
    if saved_model_state is None:
        server, clients = run_fedavg(context, num_rounds_init, save_states=True)
    else:
        server = FedAvgServer('initial_server', context.model_args, context)
        server.overwrite_model_state(saved_model_state)
        clients = initialize_clients(context, initial_model_state=saved_model_state)

    cluster_ids, cluster_clients = None, None
    if restore_clustering:
        # load configuration
        cluster_ids, cluster_clients = load_fedavg_hierarchical_cluster_configuration(context)

    if cluster_ids is not None and cluster_clients is not None:
        cluster_clients_dic = dict()
        for cluster_id, _clients in cluster_clients.items():
            cluster_clients_dic[cluster_id] = [c for c in clients if c._name in _clients]
    else:
        # Clustering of participants by model updates
        partitioner = context.cluster_args.partitioner_class(*context.cluster_args.args, **context.cluster_args.kwargs)
        cluster_clients_dic = partitioner.cluster(clients)
        _cluster_clients_dic = dict()
        for cluster_id, participants in cluster_clients_dic.items():
            _cluster_clients_dic[cluster_id] = [c._name for c in participants]
        save_fedavg_hierarchical_cluster_configuration(context, list(cluster_clients_dic.keys()), _cluster_clients_dic)

    # Logging post clustering mean acc and loss of clients
    loss_acc_clients = evaluate_local_models(clients)
    acc_clients_post_clustering = loss_acc_clients.get('test/acc')
    loss_clients_post_clustering = loss_acc_clients.get('test/loss')
    log_loss_and_acc('Post clustering', loss_clients_post_clustering, acc_clients_post_clustering, context.experiment_logger, num_rounds_init)
    # Logging % of clients reaching 99% test acc
    log_goal_test_acc('post clustering', clients, acc_clients_post_clustering, context.experiment_logger, num_rounds_init)

    # Initialize cluster models
    cluster_server_dic = {}
    for cluster_id, participants in cluster_clients_dic.items():
        cluster_server = FedAvgServer('cluster_server' + cluster_id, context.model_args, context)
        cluster_server.overwrite_model_state(server.model.state_dict())
        cluster_server_dic[cluster_id] = cluster_server

    # Train in clusters
    mean_acc = np.array([])
    mean_loss = np.array([])
    acc_clients = np.array([])
    loss_clients = np.array([])
    for cluster_id in cluster_clients_dic.keys():
        for i in range(num_rounds_cluster):
            # train
            cluster_server = cluster_server_dic[cluster_id]
            cluster_clients = cluster_clients_dic[cluster_id]
            if restore_clustering:
                loaded_state = load_fedavg_hierarchical_cluster_model_state(context, num_rounds_init, cluster_id, i)
                if loaded_state is not None:
                    cluster_server.overwrite_model_state(loaded_state)
                    logger.info(f'skipping training cluster {cluster_id} in round {i+1}. loaded state from disk.')
                    continue
            logger.info(f'starting training cluster {cluster_id} in round {i+1}')
            num_train_samples = [client.num_train_samples for client in cluster_clients]
            run_fedavg_round(cluster_server, cluster_clients, context.train_args, num_train_samples=num_train_samples)
            # test
            result = evaluate_global_model(global_model_participant=cluster_server, participants=cluster_clients)
            log_loss_and_acc(f'cluster{cluster_id}', result.get('test/loss'), result.get('test/acc'),
                             context.experiment_logger, i)
<<<<<<< HEAD
            save_fedavg_hierarchical_cluster_model_state(context, num_rounds_init, cluster_id, i,
                                                         cluster_server.model.state_dict())
            logger.info(f'finished training cluster {cluster_id}')

    logger.info('testing final clustering results')
    global_losses = None
    global_acc = None
    for cluster_id, cluster_clients in cluster_clients_dic.items():
        cluster_server = cluster_server_dic[cluster_id]
        result = evaluate_global_model(global_model_participant=cluster_server, participants=cluster_clients)
        if global_losses is None:
            global_losses = result.get('test/loss')
            global_acc = result.get('test/acc')
        else:
            global_losses = torch.cat((global_losses, result.get('test/loss')), dim=0)
            global_acc = torch.cat((global_acc, result.get('test/acc')), dim=0)
    log_loss_and_acc(f'total hierarchical', global_losses, global_acc, context.experiment_logger,
                     num_rounds_init + num_rounds_cluster)
    logger.info('final results saved and logged')
=======

            logger.info('finished training cluster {0}'.format(cluster_id))
            if i == (num_rounds_cluster-1):
                cluster_clients_result = evaluate_local_models(cluster_clients)
                acc_clients_cluster = cluster_clients_result.get('test/acc')
                loss_clients_cluster = cluster_clients_result.get('test/loss')
                mean_acc = np.append(mean_acc, torch.mean(acc_clients_cluster))
                mean_loss = np.append(mean_loss, torch.mean(loss_clients_cluster))
                acc_clients = np.append(acc_clients, acc_clients_cluster)
                loss_clients = np.append(loss_clients, loss_clients_cluster)

    log_loss_and_acc('Mean acc after {0} rounds: '.format(num_rounds_cluster), torch.from_numpy(mean_loss), torch.from_numpy(mean_acc), context.experiment_logger, num_rounds_init+num_rounds_cluster)
    log_goal_test_acc('99%', clients, torch.from_numpy(acc_clients), context.experiment_logger, num_rounds_init+num_rounds_cluster)
>>>>>>> a5b3bc4b


def create_femnist_experiment_context(name: str, local_epochs: int, fed_dataset: FederatedDatasetData, batch_size: int,
                                      lr: float, client_fraction: float, fixed_logger_version=None,
                                      cluster_args: Optional[ClusterArgs] = None):
    logger.debug('creating experiment context ...')
    optimizer_args = OptimizerArgs(optim.SGD, lr=lr)
    model_args = ModelArgs(CNNLightning, optimizer_args, only_digits=False)
    training_args = TrainArgs(max_epochs=local_epochs, min_epochs=local_epochs, gradient_clip_val=0.5)
    context = ExperimentContext(name=name, client_fraction=client_fraction, local_epochs=local_epochs,
                                lr=lr, batch_size=batch_size, optimizer_args=optimizer_args, model_args=model_args,
                                train_args=training_args, dataset=fed_dataset, cluster_args=cluster_args)
    experiment_logger = create_tensorboard_logger(context.name, str(context), fixed_logger_version)
    context.experiment_logger = experiment_logger
    return context


def load_last_state_for_configuration(context: ExperimentContext, max_last: int = -1):
    last_round = -1
    last_state = None
    # check if saved model for given experiment and round already exists
    while True:
        saved_state = load_fedavg_state(context, last_round + 1)
        if saved_state is not None:
            last_state = saved_state
            last_round += 1
            if not max_last == -1 and max_last <= last_round:
                return last_state, last_round
            logger.info(f'found saved state for {context}, round {last_round}')
        else:
            return last_state, last_round


def lr_gen(bases: List[float], powers: List[int]):
    for x in bases:
        for y in powers:
            yield x * math.pow(10, y)


if __name__ == '__main__':
    def run():
        # fix for experiment reproducability
        fix_random_seeds(123123123)

        parser = argparse.ArgumentParser()
        add_args(parser)
        args = parser.parse_args()

        logger.debug('loading experiment data ...')
        data_dir = REPO_ROOT / 'data'
        fed_dataset = None

        if args.cifar10:
            pass
        elif args.cifar100:
            pass
        else:
            # default to femnist dataset
            fed_dataset = load_femnist_dataset(str(data_dir.absolute()), num_clients=3400, batch_size=10)

            # select 367 clients as in the briggs paper
            fed_dataset = select_random_fed_dataset_partitions(fed_dataset, 20)

        if args.scratch_data:
            scratch_data(fed_dataset, client_fraction_to_scratch=0.75, fraction_to_scratch=0.9)

        if args.log_data_distribution:
            logger.info('... found log distribution flag, only logging data distribution information')
            experiment_logger = create_tensorboard_logger('datadistribution', fed_dataset.name, version=0)
            log_data_distribution(fed_dataset, experiment_logger)
            return

        if args.hierarchical:
            cluster_args = ClusterArgs(GradientClusterPartitioner, linkage_mech="ward", criterion="distance",
                                       dis_metric="euclidean", max_value_criterion=10, plot_dendrogram=False)
            context = create_femnist_experiment_context(name='fedavg_hierarchical', client_fraction=0.2, local_epochs=1,
                                                        lr=0.1, batch_size=10, fed_dataset=fed_dataset,
                                                        cluster_args=cluster_args)
<<<<<<< HEAD
            run_fedavg_hierarchical(context, 2, 2, restore_clustering=True)
=======
            run_fedavg_hierarchical(context, 1, 2)
>>>>>>> a5b3bc4b
        elif args.search_grid:
            param_grid = {'lr': list(lr_gen([1], [-1])) + list(lr_gen([1, 2.5, 5, 7.5], [-2])) +
                                list(lr_gen([5, 7.5], [-3])), 'local_epochs': [1, 5],
                          'client_fraction': [0.1, 0.5, 1.0]}
            print(param_grid)
            for configuration in ParameterGrid(param_grid):
                try:
                    logger.info(f'running FedAvg with the following configuration: {configuration}')
                    context = create_femnist_experiment_context(name='fedavg_default', batch_size=10,
                                                                fed_dataset=fed_dataset, fixed_logger_version=0,
                                                                **configuration)
                    if args.load_last_state:
                        last_state, last_round = load_last_state_for_configuration(context, args.max_last)
                    else:
                        last_state, last_round = None, -1
                    run_fedavg(context, 10, save_states=True, initial_model_state=last_state,
                               start_round=last_round + 1)
                except Exception as e:
                    logger.exception(f'Failed to execute configuration {configuration}', e)
        else:
            """
            default: run fed avg with fixed parameters
            """
            configuration = {'client_fraction': 0.1, 'local_epochs': 5, 'lr': 0.05}
            try:
                logger.info(f'running FedAvg with the following configuration: {configuration}')
                context = create_femnist_experiment_context(name='fedavg_default', batch_size=10,
                                                            fed_dataset=fed_dataset, fixed_logger_version=0,
                                                            **configuration)
                if args.load_last_state:
                    last_state, last_round = load_last_state_for_configuration(context, args.max_last)
                else:
                    last_state, last_round = None, -1
                run_fedavg(context, 10, save_states=False, initial_model_state=last_state,
                           start_round=last_round + 1)
            except Exception as e:
                logger.exception(f'Failed to execute configuration {configuration}', e)

    run()<|MERGE_RESOLUTION|>--- conflicted
+++ resolved
@@ -69,13 +69,6 @@
     experiment_logger.experiment.add_scalar('test/loss/{}/mean'.format(model_name), torch.mean(loss),
                                             global_step=global_step)
 
-def log_goal_test_acc(model_name: str, clients: Optional[List['FedAvgClient']], acc: torch.Tensor, experiment_logger: LightningLoggerBase, global_step: int):
-    num_clients_goal = 0
-    for num_clients in range(len(clients)):
-        if acc[num_clients] >= 0.99:
-            num_clients_goal += 1
-    clients_goal_acc_percentage = num_clients_goal/len(clients)
-    experiment_logger.experiment.add_scalar('Clients reaching goal acc of {}'.format(model_name), clients_goal_acc_percentage, global_step=0)
 
 def initialize_clients(context: ExperimentContext, initial_model_state: Dict[str, Tensor]):
     clients = []
@@ -192,14 +185,6 @@
             _cluster_clients_dic[cluster_id] = [c._name for c in participants]
         save_fedavg_hierarchical_cluster_configuration(context, list(cluster_clients_dic.keys()), _cluster_clients_dic)
 
-    # Logging post clustering mean acc and loss of clients
-    loss_acc_clients = evaluate_local_models(clients)
-    acc_clients_post_clustering = loss_acc_clients.get('test/acc')
-    loss_clients_post_clustering = loss_acc_clients.get('test/loss')
-    log_loss_and_acc('Post clustering', loss_clients_post_clustering, acc_clients_post_clustering, context.experiment_logger, num_rounds_init)
-    # Logging % of clients reaching 99% test acc
-    log_goal_test_acc('post clustering', clients, acc_clients_post_clustering, context.experiment_logger, num_rounds_init)
-
     # Initialize cluster models
     cluster_server_dic = {}
     for cluster_id, participants in cluster_clients_dic.items():
@@ -208,12 +193,9 @@
         cluster_server_dic[cluster_id] = cluster_server
 
     # Train in clusters
-    mean_acc = np.array([])
-    mean_loss = np.array([])
-    acc_clients = np.array([])
-    loss_clients = np.array([])
     for cluster_id in cluster_clients_dic.keys():
         for i in range(num_rounds_cluster):
+            logger.info('starting training cluster {1} in round {0}'.format(str(i + 1), cluster_id))
             # train
             cluster_server = cluster_server_dic[cluster_id]
             cluster_clients = cluster_clients_dic[cluster_id]
@@ -230,7 +212,6 @@
             result = evaluate_global_model(global_model_participant=cluster_server, participants=cluster_clients)
             log_loss_and_acc(f'cluster{cluster_id}', result.get('test/loss'), result.get('test/acc'),
                              context.experiment_logger, i)
-<<<<<<< HEAD
             save_fedavg_hierarchical_cluster_model_state(context, num_rounds_init, cluster_id, i,
                                                          cluster_server.model.state_dict())
             logger.info(f'finished training cluster {cluster_id}')
@@ -250,21 +231,6 @@
     log_loss_and_acc(f'total hierarchical', global_losses, global_acc, context.experiment_logger,
                      num_rounds_init + num_rounds_cluster)
     logger.info('final results saved and logged')
-=======
-
-            logger.info('finished training cluster {0}'.format(cluster_id))
-            if i == (num_rounds_cluster-1):
-                cluster_clients_result = evaluate_local_models(cluster_clients)
-                acc_clients_cluster = cluster_clients_result.get('test/acc')
-                loss_clients_cluster = cluster_clients_result.get('test/loss')
-                mean_acc = np.append(mean_acc, torch.mean(acc_clients_cluster))
-                mean_loss = np.append(mean_loss, torch.mean(loss_clients_cluster))
-                acc_clients = np.append(acc_clients, acc_clients_cluster)
-                loss_clients = np.append(loss_clients, loss_clients_cluster)
-
-    log_loss_and_acc('Mean acc after {0} rounds: '.format(num_rounds_cluster), torch.from_numpy(mean_loss), torch.from_numpy(mean_acc), context.experiment_logger, num_rounds_init+num_rounds_cluster)
-    log_goal_test_acc('99%', clients, torch.from_numpy(acc_clients), context.experiment_logger, num_rounds_init+num_rounds_cluster)
->>>>>>> a5b3bc4b
 
 
 def create_femnist_experiment_context(name: str, local_epochs: int, fed_dataset: FederatedDatasetData, batch_size: int,
@@ -326,7 +292,7 @@
             fed_dataset = load_femnist_dataset(str(data_dir.absolute()), num_clients=3400, batch_size=10)
 
             # select 367 clients as in the briggs paper
-            fed_dataset = select_random_fed_dataset_partitions(fed_dataset, 20)
+            fed_dataset = select_random_fed_dataset_partitions(fed_dataset, 367)
 
         if args.scratch_data:
             scratch_data(fed_dataset, client_fraction_to_scratch=0.75, fraction_to_scratch=0.9)
@@ -340,14 +306,10 @@
         if args.hierarchical:
             cluster_args = ClusterArgs(GradientClusterPartitioner, linkage_mech="ward", criterion="distance",
                                        dis_metric="euclidean", max_value_criterion=10, plot_dendrogram=False)
-            context = create_femnist_experiment_context(name='fedavg_hierarchical', client_fraction=0.2, local_epochs=1,
+            context = create_femnist_experiment_context(name='fedavg_hierarchical', client_fraction=0.2, local_epochs=3,
                                                         lr=0.1, batch_size=10, fed_dataset=fed_dataset,
                                                         cluster_args=cluster_args)
-<<<<<<< HEAD
             run_fedavg_hierarchical(context, 2, 2, restore_clustering=True)
-=======
-            run_fedavg_hierarchical(context, 1, 2)
->>>>>>> a5b3bc4b
         elif args.search_grid:
             param_grid = {'lr': list(lr_gen([1], [-1])) + list(lr_gen([1, 2.5, 5, 7.5], [-2])) +
                                 list(lr_gen([5, 7.5], [-3])), 'local_epochs': [1, 5],
