--- conflicted
+++ resolved
@@ -16,11 +16,7 @@
 from mlmi.fedavg.structs import FedAvgExperimentContext
 from mlmi.sampling import sample_randomly_by_fraction
 from mlmi.structs import ClusterArgs, FederatedDatasetData
-<<<<<<< HEAD
 from mlmi.clustering import ModelFlattenWeightsPartitioner, RandomClusterPartitioner, GradientClusterPartitioner
-=======
-from mlmi.clustering import RandomClusterPartitioner, GradientClusterPartitioner, ModelFlattenWeightsPartitioner
->>>>>>> d5f33650
 from mlmi.log import getLogger
 from mlmi.fedavg.femnist import load_femnist_dataset, load_mnist_dataset
 from mlmi.fedavg.model import CNNMnist, CNNMnistLightning, FedAvgClient, FedAvgServer, CNNLightning
@@ -299,12 +295,10 @@
                                       lr=lr, batch_size=batch_size, optimizer_args=optimizer_args,
                                       model_args=model_args, train_args=training_args, dataset_name=dataset_name)
     experiment_specification = f'{context}'
-    if optimizer_args is not  None:
-        experiment_specification += f'_{optimizer_args}'
+    experiment_specification += f'_{optimizer_args}'
     if cluster_args is not None:
         context.cluster_args = cluster_args
         experiment_specification += f'_{cluster_args}'
-
     experiment_logger = create_tensorboard_logger(context.name, experiment_specification, fixed_logger_version)
     context.experiment_logger = experiment_logger
     return context
@@ -328,6 +322,7 @@
                                       lr=lr, batch_size=batch_size, optimizer_args=optimizer_args,
                                       model_args=model_args, train_args=training_args, dataset_name=dataset_name)
     experiment_specification = f'{context}'
+    experiment_specification += f'_{optimizer_args}'
     if cluster_args is not None:
         context.cluster_args = cluster_args
         experiment_specification += f'_{cluster_args}'
@@ -415,15 +410,9 @@
                        'num_rounds_init': fedavg_rounds,
                        'num_rounds_cluster': total_rounds - fedavg_rounds
                     }
-<<<<<<< HEAD
                     cluster_args = ClusterArgs(ModelFlattenWeightsPartitioner, linkage_mech="ward",
                                                criterion="distance", dis_metric="euclidean", max_value_criterion=10.0,
                                                plot_dendrogram=False, **round_configuration)
-=======
-                    cluster_args = ClusterArgs(ModelFlattenWeightsPartitioner, linkage_mech="ward", criterion="distance",
-                                               dis_metric="euclidean", max_value_criterion=10.0, plot_dendrogram=False,
-                                               **round_configuration)
->>>>>>> d5f33650
                     context = create_femnist_experiment_context(name=experiment_name, local_epochs=3, lr=0.1,
                                                                 batch_size=fed_dataset.batch_size, **configuration,
                                                                 dataset_name=fed_dataset.name,
@@ -435,22 +424,13 @@
                                             num_rounds_cluster=cluster_args.num_rounds_cluster)
         elif args.hierarchical:
             cluster_args = ClusterArgs(ModelFlattenWeightsPartitioner, linkage_mech="ward", criterion="distance",
-<<<<<<< HEAD
                                        dis_metric="euclidean", max_value_criterion=10.0, plot_dendrogram=False,
                                        num_rounds_init=1, num_rounds_cluster=1)
 
-            context = create_mnist_experiment_context(name='fedavg_hierarchical', client_fraction=0.2, local_epochs=1,
+            context = create_femnist_experiment_context(name='fedavg_hierarchical', client_fraction=0.2, local_epochs=1,
                                                       lr=0.1, batch_size=fed_dataset.batch_size,
-                                                      dataset_name=fed_dataset.name, num_classes=10,
+                                                      dataset_name=fed_dataset.name,
                                                       cluster_args=cluster_args, no_progress_bar=args.no_progress_bar)
-=======
-                                       dis_metric="euclidean", max_value_criterion=8.0, plot_dendrogram=False,
-                                       num_rounds_init=1, num_rounds_cluster=1)
-
-            context = create_femnist_experiment_context(name='fedavg_hierarchical', client_fraction=0.1, local_epochs=1,
-                                                        lr=0.1, batch_size=fed_dataset.batch_size, dataset_name=fed_dataset.name,
-                                                        cluster_args=cluster_args, no_progress_bar=args.no_progress_bar)
->>>>>>> d5f33650
             context.cluster_args = cluster_args
             run_fedavg_hierarchical(context, restore_clustering=False, restore_fedavg=True, dataset=fed_dataset,
                                     num_rounds_init=cluster_args.num_rounds_init,
