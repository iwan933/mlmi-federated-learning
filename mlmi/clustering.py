from typing import Dict, List, TypeVar
import random

from mlmi.participant import BaseParticipant
from mlmi.struct import ClusterArgs

import scipy.cluster.hierarchy as hac
from torch import mean
import numpy as np
import matplotlib.pyplot as plt


T = TypeVar('T', bound=BaseParticipant)


class BaseClusterPartitioner(object):

    def cluster(self, participants: List[T]) -> Dict[str, List[T]]:
        raise NotImplementedError()


class RandomClusterPartitioner(BaseClusterPartitioner):

    def cluster(self, participants: List[T]) -> Dict[str, List[T]]:
        num_cluster = 10
        result_dic = {}
        for id in range(1, num_cluster+1):
            result_dic[str(id)] = []
        for participant in participants:
            participant.cluster_id = str(random.randint(1, num_cluster))
            result_dic[participant.cluster_id].append(participant)
        return result_dic


class GradientClusterPartitioner(BaseClusterPartitioner):
<<<<<<< HEAD
    def cluster(self, participants: List[T]) -> Dict[str, List[T]]:
        raise NotImplementedError()
=======

    def __init__(self, cluster_args: ClusterArgs):
        assert cluster_args is not None, 'Cluster args are required to perform clustering'

        self.cluster_args = cluster_args
        self.linkage_mech = cluster_args.linkage_mech
        self.criterion = cluster_args.criterion
        self.dis_metric = cluster_args.dis_metric
        self.max_value_criterion = cluster_args.max_value_criterion

    def cluster(self, participants: List[BaseParticipant]) -> Dict[str, List[BaseParticipant]]:
        clusters_hac_dic = {}

        # Compute distance matrix of model updates: Using mean of weights from last layer of each participant
        model_updates = np.array([])
        for participant in participants:
            weights_last_layer_key = list(participant.get_model().state_dict().keys())[-2]
            weights_last_layer = participant.get_model().state_dict()[weights_last_layer_key]
            model_updates = np.append(model_updates, mean(weights_last_layer).numpy())
        model_updates = np.reshape(model_updates, (len(model_updates), 1))
        distance_matrix = hac.linkage(model_updates, method=self.linkage_mech, metric=self.dis_metric, optimal_ordering=False)

        # Alternative
        #cluster_ids_alt = hac.fclusterdata(model_updates, 4, criterion="maxclust", metric="euclidean", method="single")

        # Compute clusters based on distance matrix
        cluster_ids = hac.fcluster(distance_matrix, self.max_value_criterion, self.criterion)
        num_cluster = max(cluster_ids)

        # Allocate participants to clusters
        i = 0
        for id in range(1, num_cluster + 1):
            clusters_hac_dic[str(id)] = []
        for participant in participants:
            participant.cluster_id = str(cluster_ids[i])
            clusters_hac_dic[participant.cluster_id].append(participant)
            i += 1

        # Plotting dendrogram for client clusters
        hac.dendrogram(distance_matrix, leaf_rotation=45., leaf_font_size=12, show_contracted=True)
        plt.title("Dendrogram: Client clusters")
        plt.ylabel("Distance")
        plt.show()

        return clusters_hac_dic
>>>>>>> d71eb102
<|MERGE_RESOLUTION|>--- conflicted
+++ resolved
@@ -33,10 +33,10 @@
 
 
 class GradientClusterPartitioner(BaseClusterPartitioner):
-<<<<<<< HEAD
+
     def cluster(self, participants: List[T]) -> Dict[str, List[T]]:
         raise NotImplementedError()
-=======
+
 
     def __init__(self, cluster_args: ClusterArgs):
         assert cluster_args is not None, 'Cluster args are required to perform clustering'
@@ -82,4 +82,3 @@
         plt.show()
 
         return clusters_hac_dic
->>>>>>> d71eb102
